/* ************************************************************************
 *
 *    qxcompiler - node.js based replacement for the Qooxdoo python
 *    toolchain
 *
 *    https://github.com/qooxdoo/qxcompiler
 *
 *    Copyright:
 *      2011-2017 Zenesis Limited, http://www.zenesis.com
 *
 *    License:
 *      MIT: https://opensource.org/licenses/MIT
 *
 *      This software is provided under the same licensing terms as Qooxdoo,
 *      please see the LICENSE file in the Qooxdoo project's top-level directory
 *      for details.
 *
 *    Authors:
 *      * John Spackman (john.spackman@zenesis.com, @johnspackman)
 *
 * ************************************************************************/

require("../utils/Promisify");
const fs = qxcompiler.utils.Promisify.fs;
const path = require("path");
const qx = require("qooxdoo");
const async = require("async");
const util = require("../../util");
const UglifyJS = require("uglify-es");
const crypto = require("crypto");
const sourceMap = require("source-map");

var log = util.createLog("target");

require("./Target");

/**
 * Compiles a "build" application, minified and self contained application
 */
module.exports = qx.Class.define("qxcompiler.targets.BuildTarget", {
  extend: qxcompiler.targets.Target,

  properties: {
    /** Whether to minify the output */
    minify: {
      init: "mangle",
      check: [ "off", "minify", "mangle", "beautify" ],
      nullable: false,
      check: "String"
    }
  },
  
  events: {
    /**
     * Fired when minification begins, data is a map containing:
     *  application {qxcompiler.app.Application} the app being minified
     *  part: {String} the part being minified
     *  filename: {String} the part filename
     */
    "minifyingApplication": "qx.event.type.Data",
    
    /**
     * Fired when minification begins, data is a map containing:
     *  application {qxcompiler.app.Application} the app being minified
     *  part: {String} the part being minified
     *  filename: {String} the part filename
     */
    "minifiedApplication": "qx.event.type.Data"
  },

  members: {
    /*
     * @Override
     */
    _writeApplication: function(compileInfo, cb) {
      var t = this;
      var _arguments = arguments;
      var application = compileInfo.application;
      var targetUri = t._getOutputRootUri(application);
      var appRootDir = this.getApplicationRoot(application);
      
      compileInfo.build = { 
          parts: {}
      };
      async.forEachOfSeries(compileInfo.configdata.loader.packages,
          function(package, pkgId, cb) {
            var uris = compileInfo.build.parts[pkgId] = { 
                uris: package.uris,
                hashValue: null,
                modified: true
              };
            package.uris = ["__out__:part-" + pkgId + ".js"];
          });

      var libraries = this.getAnalyser().getLibraries();
      var libraryLookup = {};
      libraries.forEach(function(library) {
        libraryLookup[library.getNamespace()] = library;
        compileInfo.configdata.libraries[library.getNamespace()] = {
          sourceUri: ".",
          resourceUri: targetUri + "resource"
        };
      });

      async.parallel(
          [
            (cb) => { t._syncAssets(compileInfo, cb) },
            (cb) => {
              var buildJson = path.join(appRootDir, "build-data.json");
              fs.readFile(buildJson, "utf8", (err, data) => {
                if (err && err.code != "ENOENT")
                  return cb(err);
                // Delete the file immediately so that if the build fails it does not hang around with
                //  incorrect data
                fs.unlink(buildJson, (err) => {
                  if (err && err.code != "ENOENT")
                    return cb(err);
                  try {
                    data = data ? JSON.parse(data) : null;
                  } catch(ex) {
                    // Nothing
                  }
                  if (data && data.parts) {
                    for (var pkgId in data.parts)
                      if (compileInfo.build.parts[pkgId])
                        compileInfo.build.parts[pkgId].hashValue = data.parts[pkgId].hashValue;
                  }
                  cb();
                });
              });
            }
          ],
          (err) => {
            if (err)
              return cb(err);
            t.base(_arguments, compileInfo, cb)
          });
    },
    
    _writeBootJs: function(compileInfo, ws, cb) {
      var t = this;
      var application = compileInfo.application;
      var appRootDir = this.getApplicationRoot(application);
      var transpiledDir = path.join(t.getOutputDir(), "transpiled");
      var targetUri = t._getOutputRootUri(application);

      async.eachOf(compileInfo.build.parts, 
          function(part, pkgId, cb) {
            var tmpFilename = path.join(appRootDir, t.getScriptPrefix(), "part-" + pkgId + "-tmp.js"); 
            var partFilename = path.join(appRootDir, t.getScriptPrefix(), "part-" + pkgId + ".js");
            var mapFilename = path.join(appRootDir, t.getScriptPrefix(), "part-" + pkgId + ".js.map"); 
            var ws = fs.createWriteStream(tmpFilename);
            var hash = crypto.createHash('sha256');
            hash.setEncoding('hex');
            function write(str) {
              hash.write(str);
              ws.write(str);
            }
            
            var generator = new sourceMap.SourceMapGenerator({
              file: mapFilename
            });
            var lineOffset = 0;
            
            async.eachSeries(part.uris,
                function (uri, cb) {
                  var m = uri.match(/^([^:]+):(.*$)/);
                  var namespace = m[1];
                  var filename = m[2];
                  if (namespace == "__out__") {
                    var jsFilename = path.join(appRootDir, filename);
                    var origJsFilename = path.join(appRootDir, filename);
                  } else {
                    var lib = t.getAnalyser().findLibrary(namespace);
                    var origJsFilename = lib.getFilename(filename);
                    var jsFilename = path.join(transpiledDir, filename);
                  }
                  var jsMapFilename = jsFilename + ".map";
                  var numLines = 0;

                  var p = fs.readFileAsync(jsFilename, "utf8")
                    .then((data) => {
                      data = data.replace(/\/\/[@#]\ssourceMappingURL[^\r\n]*/g, '//');
                      data += "\n";
                      write(data);
                      for (var i = 0; i < data.length; i++)
                        if (data[i] === '\n')
                          numLines++;
                    })
                    .then(() => qxcompiler.files.Utils.safeStat(jsMapFilename))
                    .then(stat => {
                      if (!stat)
                        return;
                      return fs.readFileAsync(jsMapFilename, "utf8")
                        .then((data) => {
                          var map = new sourceMap.SourceMapConsumer(data);
                          var sourcePath = path.relative(path.dirname(mapFilename), origJsFilename);
                          map.eachMapping(function(mapping) {
                            mapping = {
                              generated: {
                                line: mapping.generatedLine + lineOffset,
                                column: mapping.generatedColumn
                              },
                              original: {
                                line: mapping.originalLine || "1",
                                column: mapping.originalColumn || "1"
                              },
                              source: sourcePath
                            };
                            return generator.addMapping(mapping);
                          });
                        });
                    })
                    .then(() => lineOffset += numLines)
                    .then(() => cb()).catch(cb);
                },
                function (err) {
                  if (err)
                    return cb(err);
                  write("\n//# sourceMappingURL=part-" + pkgId + ".js.map\n");
                  ws.end();
                  hash.end();
                  var hashValue = hash.read();
                  return Promise.resolve()
                    .then(() => qxcompiler.files.Utils.safeStat(partFilename))
                    .then((stat) => {
                      if (!stat || hashValue !== part.hashValue) {
                        part.hashValue = hashValue;
                        part.modified = true;
                        return fs.renameAsync(tmpFilename, partFilename)
                          .then(() => fs.writeFileAsync(mapFilename, generator.toString(), "utf8"));
                      } else {
                        part.modified = false;
                        return fs.unlinkAsync(tmpFilename, cb);
                      }
                    })
                    .then(() => cb()).catch(cb);
                });
          }, 
          cb);
    },

    _afterWriteApplication: function(compileInfo, cb) {
<<<<<<< HEAD

      var p = Promise.resolve();
      
      var application = compileInfo.application;
      var appRootDir = this.getApplicationRoot(application);

      var buildDataJson = path.join(appRootDir, "build-data.json");
      p = p
        .then(() => fs.writeFileAsync(buildDataJson, JSON.stringify(compileInfo.build, null, 2), "utf8"));
      p.then(cb).catch((err) => cb(err)); 
      
      var uglifyOpts = {};
=======
      var uglifyOpts = {
      };
>>>>>>> 40709029
      switch (this.getMinify()) {
      case "off":
        return cb();
        
      case "minify":
        uglifyOpts.mangle = false;
        break;
        
      case "beautify":
        uglifyOpts.mangle = false;
        uglifyOpts.output = {
            beautify: true
        };
        break;
        
      case "mangle":
        uglifyOpts.mangle = true;
        break;
      }
        
      var t = this;
<<<<<<< HEAD
      for (var pkgId in compileInfo.configdata.loader.packages) {
=======
      var application = compileInfo.application;
      var appRootDir = this.getApplicationRoot(application);
      
      var p = Promise.resolve();
      Object.keys(compileInfo.configdata.loader.packages).forEach(pkgId => {
>>>>>>> 40709029
        var package = compileInfo.configdata.loader.packages[pkgId];
        if (!compileInfo.build.parts[pkgId] || !compileInfo.build.parts[pkgId].modified)
          return;
        
        var partJs = path.join(appRootDir, t.getScriptPrefix() + "part-" + pkgId + ".js");
        var partSourceCode = null;
        var partSourceMap = null;
        p = p
          .then(() => fs.readFileAsync(partJs, "utf8").then(data => partSourceCode = data))
          .then(() => qxcompiler.files.Utils.safeUnlink(partJs + ".uncompressed"))
          .then(() => qxcompiler.files.Utils.safeRename(partJs, partJs + ".uncompressed"))
          
          .then(() => fs.readFileAsync(partJs + ".map", "utf8").then(data => partSourceMap = data))
          .then(() => qxcompiler.files.Utils.safeUnlink(partJs + ".uncompressed.map"))
          .then(() => qxcompiler.files.Utils.safeRename(partJs + ".map", partJs + ".uncompressed.map"))
          
          .then(() => {
            t.fireDataEvent("minifyingApplication", { application: application, part: pkgId, filename: "part-" + pkgId + ".js" });
<<<<<<< HEAD
            fs.readFileAsync(uncompressedJs, "utf8").then((data) => {
              var result = UglifyJS.minify(data, uglifyOpts);
              return fs.writeFileAsync(partJs, result.code, { encoding: "utf8" })
                .then(() => {
                  t.fireDataEvent("minifiedApplication", { application: application, part: pkgId, filename: "part-" + pkgId + ".js" });
                  return fs.unlinkAsync(uncompressedJs);
              });
            });
           });
      }
=======
            uglifyOpts.sourceMap = {
                content: partSourceMap, 
                url: "part-" + pkgId + ".js.map"
              };
            var result = UglifyJS.minify(partSourceCode, uglifyOpts);
            if (result.error)
              throw result.error;
            return fs.writeFileAsync(partJs, result.code, { encoding: "utf8" })
              .then(() => fs.unlinkAsync(partJs + ".uncompressed"))
              .then(() => fs.unlinkAsync(partJs + ".uncompressed.map"))
              .then(() => fs.writeFileAsync(partJs + ".map", result.map, { encoding: "utf8" }))
              .then(() => t.fireDataEvent("minifiedApplication", { application: application, part: pkgId, filename: "part-" + pkgId + ".js" }));
          });
      });
>>>>>>> 40709029
      
    },

    /*
     * @Override
     */
    toString: function() {
      return "Build Target: " + this.getOutputDir();
    }
  }
});<|MERGE_RESOLUTION|>--- conflicted
+++ resolved
@@ -241,23 +241,8 @@
     },
 
     _afterWriteApplication: function(compileInfo, cb) {
-<<<<<<< HEAD
-
-      var p = Promise.resolve();
-      
-      var application = compileInfo.application;
-      var appRootDir = this.getApplicationRoot(application);
-
-      var buildDataJson = path.join(appRootDir, "build-data.json");
-      p = p
-        .then(() => fs.writeFileAsync(buildDataJson, JSON.stringify(compileInfo.build, null, 2), "utf8"));
-      p.then(cb).catch((err) => cb(err)); 
-      
-      var uglifyOpts = {};
-=======
       var uglifyOpts = {
       };
->>>>>>> 40709029
       switch (this.getMinify()) {
       case "off":
         return cb();
@@ -279,15 +264,11 @@
       }
         
       var t = this;
-<<<<<<< HEAD
-      for (var pkgId in compileInfo.configdata.loader.packages) {
-=======
       var application = compileInfo.application;
       var appRootDir = this.getApplicationRoot(application);
       
       var p = Promise.resolve();
       Object.keys(compileInfo.configdata.loader.packages).forEach(pkgId => {
->>>>>>> 40709029
         var package = compileInfo.configdata.loader.packages[pkgId];
         if (!compileInfo.build.parts[pkgId] || !compileInfo.build.parts[pkgId].modified)
           return;
@@ -306,18 +287,6 @@
           
           .then(() => {
             t.fireDataEvent("minifyingApplication", { application: application, part: pkgId, filename: "part-" + pkgId + ".js" });
-<<<<<<< HEAD
-            fs.readFileAsync(uncompressedJs, "utf8").then((data) => {
-              var result = UglifyJS.minify(data, uglifyOpts);
-              return fs.writeFileAsync(partJs, result.code, { encoding: "utf8" })
-                .then(() => {
-                  t.fireDataEvent("minifiedApplication", { application: application, part: pkgId, filename: "part-" + pkgId + ".js" });
-                  return fs.unlinkAsync(uncompressedJs);
-              });
-            });
-           });
-      }
-=======
             uglifyOpts.sourceMap = {
                 content: partSourceMap, 
                 url: "part-" + pkgId + ".js.map"
@@ -332,8 +301,6 @@
               .then(() => t.fireDataEvent("minifiedApplication", { application: application, part: pkgId, filename: "part-" + pkgId + ".js" }));
           });
       });
->>>>>>> 40709029
-      
     },
 
     /*
